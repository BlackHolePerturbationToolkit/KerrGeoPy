--- conflicted
+++ resolved
@@ -23,18 +23,11 @@
 
 # Summary
 
-<<<<<<< HEAD
 In general relativity, the motion of a free-falling test particle in a curved spacetime is 
-described by a timelike geodesic - the minimal path between two points in space.
-The geodesics of Kerr spacetime are of particular interest in the field of black 
-hole perturbation theory, because they describe the zeroth-order motion of a small object 
-=======
-In general relativity, the motion of a free falling test particle in a curved spacetime is 
-described by a timelike geodesic - a path that extremizes the proper time experienced by the 
-particle. Intuitively, geodesics are analogous to straight line paths in flat spacetime.
+described by a timelike geodesic - the minimal path between two points in space. 
+Intuitively, geodesics are analogous to straight line paths in flat spacetime.
 The timelike geodesics of Kerr spacetime are of particular interest in the field of black 
 hole perturbation theory because they describe the zeroth order motion of a small object 
->>>>>>> 16747c7c
 moving through the background spacetime of a much more massive spinning black hole. For this reason, computing
 geodesics is an important step in modeling the gravitational radiation emitted by an
 extreme-mass-ratio inspiral (EMRI) - an astrophysical binary in which a stellar mass
